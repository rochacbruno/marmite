--- conflicted
+++ resolved
@@ -7,17 +7,12 @@
 use std::collections::HashMap;
 use std::fs;
 use std::io;
-<<<<<<< HEAD
 use std::path::Path;
-=======
-use std::path::{Path, PathBuf};
->>>>>>> 32bbb03e
 use std::process;
 use std::sync::Arc;
 use tera::{Context, Tera};
 use walkdir::WalkDir;
 
-<<<<<<< HEAD
 mod cli; // Import the CLI module
 mod server; // Import the server module
 
@@ -35,25 +30,6 @@
         process::exit(1);
     });
 
-=======
-fn main() -> io::Result<()> {
-    // Argument Parsing
-    let args: Vec<String> = std::env::args().collect();
-    if args.len() < 2 {
-        eprintln!("Usage: program <folder>");
-        process::exit(1);
-    }
-    let folder = PathBuf::from(&args[1]);
-
-    // Initialize site data
-    let marmite = match fs::read_to_string("marmite.yaml") {
-        Ok(data) => data,
-        Err(e) => {
-            eprintln!("Unable to read marmite.yaml: {}", e);
-            process::exit(1);
-        }
-    };
->>>>>>> 32bbb03e
     let site: Marmite = match serde_yaml::from_str(&marmite) {
         Ok(site) => site,
         Err(e) => {
@@ -83,11 +59,7 @@
     site_data.pages.sort_by(|a, b| b.title.cmp(&a.title));
 
     // Create the output directory
-<<<<<<< HEAD
     let output_path = output_folder.join(&site_data.site.site_path);
-=======
-    let output_path = folder.join(&site_data.site.site_path);
->>>>>>> 32bbb03e
     if let Err(e) = fs::create_dir_all(&output_path) {
         eprintln!("Unable to create output directory: {}", e);
         process::exit(1);
@@ -110,19 +82,13 @@
     }
 
     // Copy static folder if present
-<<<<<<< HEAD
     let static_source = input_folder.join(site_data.site.static_path);
     let static_destiny = output_folder.join("static");
-=======
-    let static_source = Path::new(site_data.site.static_path);
-    let static_destiny = output_path.join(Path::new("static"));
->>>>>>> 32bbb03e
     if static_source.exists() {
         if let Err(e) = fs::create_dir_all(&static_destiny) {
             eprintln!("Unable to create static directory: {}", e);
             process::exit(1);
         }
-<<<<<<< HEAD
 
         let mut options = CopyOptions::new();
         options.overwrite = true; // Overwrite files if they already exist
@@ -140,32 +106,6 @@
     }
 
     println!("Site generated at: {}/", output_folder.display());
-=======
-        for entry in WalkDir::new(&static_source) {
-            match entry {
-                Ok(entry) => {
-                    let static_filename = match entry.path().strip_prefix(&static_source) {
-                        Ok(filename) => filename,
-                        Err(e) => {
-                            eprintln!("Error building static_filename: {}", e);
-                            process::exit(1);
-                        }
-                    };
-                    let target_path = static_destiny.join(&static_filename);
-                    if entry.file_type().is_dir() {
-                        fs::create_dir_all(&target_path)?;
-                    } else {
-                        fs::copy(entry.path(), target_path)?;
-                    }
-                }
-                Err(e) => eprintln!("Error copying static file: {}", e),
-            }
-        }
-    }
-    // TODO: ^same above for content/media folder to site/media
-
-    println!("Site generated at: {}/", site_data.site.site_path);
->>>>>>> 32bbb03e
 
     Ok(())
 }
@@ -207,10 +147,6 @@
 fn process_file(path: &Path, site_data: &mut SiteData) -> Result<(), String> {
     let file_content = fs::read_to_string(path).map_err(|e| e.to_string())?;
     let (frontmatter, markdown) = parse_front_matter(&file_content)?;
-<<<<<<< HEAD
-=======
-    // TODO: Trim empty first and trailing lines of markdown
->>>>>>> 32bbb03e
 
     let mut options = ComrakOptions::default();
     options.render.unsafe_ = true; // Allow raw html
@@ -303,54 +239,32 @@
 }
 
 fn render_templates(site_data: &SiteData, tera: &Tera, output_dir: &Path) -> Result<(), String> {
-<<<<<<< HEAD
     // Build the context of variables that are global on every template
     let mut global_context = Context::new();
     global_context.insert("site", &site_data.site);
     global_context.insert("menu", &site_data.site.menu);
     global_context.insert("title", "Generated Site");
-=======
-    // Build the context of variable that are global on every template
-    let mut global_context = Context::new();
-    global_context.insert("global", &site_data);
-    global_context.insert("site", &site_data.site);
-    global_context.insert("menu", &site_data.site.menu);
-    global_context.insert("data", &site_data.site.data);
->>>>>>> 32bbb03e
 
     // Render index.html from list.html template
     let mut list_context = global_context.clone();
     list_context.insert("title", site_data.site.list_title);
     list_context.insert("content_list", &site_data.posts);
-<<<<<<< HEAD
     generate_html("list.html", "index.html", &tera, &list_context, output_dir)?;
 
     println!("Rendering index.html with context: {:?}", list_context);
-=======
-    generate_html("list.html", "index.html", tera, &list_context, output_dir)?;
->>>>>>> 32bbb03e
 
     // Render pages.html from list.html template
     let mut list_context = global_context.clone();
     list_context.insert("title", site_data.site.pages_title);
     list_context.insert("content_list", &site_data.pages);
-<<<<<<< HEAD
     generate_html("list.html", "pages.html", &tera, &list_context, output_dir)?;
 
     println!("Rendering pages.html with context: {:?}", list_context);
-=======
-    generate_html("list.html", "pages.html", tera, &list_context, output_dir)?;
-
-    // TODO: Render tags/index.html to list all tags (from group.html)
-    // archive/index.html to list all dates grouped by year/month (from group.html)
-    // render each individual /tags/tag.html and /archive/year|month.html (from list.html)
->>>>>>> 32bbb03e
 
     // Render individual content-slug.html from content.html template
     for content in site_data.posts.iter().chain(&site_data.pages) {
         let mut content_context = global_context.clone();
         content_context.insert("title", &content.title);
-<<<<<<< HEAD
         content_context.insert("content", &content.html); // Corrigido aqui para usar content.html
 
         println!(
@@ -362,13 +276,6 @@
             "content.html",
             &format!("{}.html", &content.slug),
             &tera,
-=======
-        content_context.insert("content", &content);
-        generate_html(
-            "content.html",
-            &format!("{}.html", &content.slug),
-            tera,
->>>>>>> 32bbb03e
             &content_context,
             output_dir,
         )?;
@@ -384,25 +291,17 @@
     context: &Context,
     output_dir: &Path,
 ) -> Result<(), String> {
-<<<<<<< HEAD
     let rendered = tera.render(template, context).map_err(|e| {
         eprintln!("Error rendering template `{}`: {}", template, e);
         e.to_string()
     })?;
 
-=======
-    let rendered = tera.render(template, &context).map_err(|e| e.to_string())?;
->>>>>>> 32bbb03e
     fs::write(output_dir.join(filename), rendered).map_err(|e| e.to_string())?;
     println!("Generated {filename}");
     Ok(())
 }
 
 #[derive(Debug, Deserialize, Serialize)]
-<<<<<<< HEAD
-=======
-#[serde(rename_all = "lowercase")]
->>>>>>> 32bbb03e
 struct Marmite<'a> {
     #[serde(default = "default_name")]
     name: &'a str,
@@ -424,18 +323,10 @@
     #[serde(default = "default_archives_title")]
     archives_title: &'a str,
 
-<<<<<<< HEAD
-=======
-    // To be removed
->>>>>>> 32bbb03e
     #[serde(default = "default_content_path")]
     content_path: &'a str,
     #[serde(default = "default_site_path")]
     site_path: &'a str,
-<<<<<<< HEAD
-=======
-    // to be removed
->>>>>>> 32bbb03e
     #[serde(default = "default_templates_path")]
     templates_path: &'a str,
     #[serde(default = "default_static_path")]
@@ -520,16 +411,7 @@
 }
 
 fn default_menu() -> Option<Vec<(String, String)>> {
-<<<<<<< HEAD
     vec![("Pages".to_string(), "/pages.html".to_string())].into()
-=======
-    vec![
-        ("Pages".to_string(), "/pages.html".to_string()),
-        // ("Tags".to_string(), "/tags.html".to_string()),
-        // ("Archive".to_string(), "/archive.html".to_string()),
-    ]
-    .into()
->>>>>>> 32bbb03e
 }
 
 fn default_data() -> Option<HashMap<String, String>> {
