use chrono::{NaiveDate, NaiveDateTime};
use clap::Parser;
use comrak::{markdown_to_html, ComrakOptions};
use frontmatter_gen::{extract, Frontmatter, Value};
use fs_extra::dir::{copy, CopyOptions};
use serde::{Deserialize, Serialize};
use std::collections::HashMap;
use std::fs;
use std::io;
use std::path::Path;
use std::process;
use std::sync::Arc;
use tera::{Context, Tera};
use walkdir::WalkDir;

mod cli; // Import the CLI module
mod server; // Import the server module

fn main() -> io::Result<()> {
    let args = cli::Cli::parse();

    let input_folder = args.input_folder;
    let output_folder = Arc::new(args.output_folder); 
    let serve = args.serve;
    let debug = args.debug;
    let config_path = input_folder.join(args.config);

    // Initialize site data
    let marmite = fs::read_to_string(&config_path).unwrap_or_else(|e| {
        if debug {
            eprintln!("Unable to read '{}': {}", &config_path.display(), e);
        }
        // Default to empty string if config not found, so defaults are applied
        String::new()
    });
    let site: Marmite = match serde_yaml::from_str(&marmite) {
        Ok(site) => site,
        Err(e) => {
            eprintln!("Failed to parse '{}' YAML: {}", &config_path.display(), e);
            process::exit(1);
        }
    };
    let mut site_data = SiteData::new(&site);

    // Walk through the content directory
    WalkDir::new(input_folder.join(site_data.site.content_path))
        .into_iter()
        .filter_map(Result::ok)
        .filter(|e| {
            e.path().is_file() && e.path().extension().and_then(|ext| ext.to_str()) == Some("md")
        })
        .for_each(|entry| {
            if let Err(e) = process_file(entry.path(), &mut site_data) {
                eprintln!("Failed to process file {}: {}", entry.path().display(), e);
            }
        });

    // Sort posts by date (newest first)
    site_data.posts.sort_by(|a, b| b.date.cmp(&a.date));
    // Sort pages on title
    site_data.pages.sort_by(|a, b| b.title.cmp(&a.title));

    // Create the output directory
    let output_path = output_folder.join(&site_data.site.site_path);
    if let Err(e) = fs::create_dir_all(&output_path) {
        eprintln!("Unable to create output directory: {}", e);
        process::exit(1);
    }

    // Initialize Tera templates
    let templates_path = input_folder.join(&site_data.site.templates_path);
    let tera = match Tera::new(&format!("{}/**/*.html", templates_path.display())) {
        Ok(t) => t,
        Err(e) => {
            eprintln!("Error loading templates: {}", e);
            process::exit(1);
        }
    };

    // Render templates
    if let Err(e) = render_templates(&site_data, &tera, &output_path, debug) {
        eprintln!("Failed to render templates: {}", e);
        process::exit(1);
    }

    // Copy static folder if present
    let static_source = input_folder.join(site_data.site.static_path);
<<<<<<< HEAD
    let static_destiny = output_folder.clone();
    if static_source.exists() {
        if let Err(e) = fs::create_dir_all(&*static_destiny) {
            eprintln!("Unable to create static directory: {}", e);
            process::exit(1);
        }

        let mut options = CopyOptions::new();
        options.overwrite = true; // Overwrite files if they already exist

        if let Err(e) = copy(&static_source, &*static_destiny, &options) {
=======
    if static_source.exists() {
        let mut options = CopyOptions::new();
        options.overwrite = true; // Overwrite files if they already exist

        if let Err(e) = copy(&static_source, &*output_folder, &options) {
>>>>>>> 3554d201
            eprintln!("Failed to copy static directory: {}", e);
            process::exit(1);
        }
    }

    // Serve the site if the flag was provided
    if serve {
        println!("Starting built-in HTTP server...");
        server::start_server(output_folder.clone().into());
    }

    println!("Site generated at: {}/", output_folder.display());

    Ok(())
}

#[derive(Debug, Deserialize, Clone, Serialize)]
struct Content {
    title: String,
    slug: String,
    html: String,
    tags: Vec<String>,
    date: Option<NaiveDateTime>,
}

#[derive(Serialize)]
struct SiteData<'a> {
    site: &'a Marmite<'a>,
    posts: Vec<Content>,
    pages: Vec<Content>,
}

impl<'a> SiteData<'a> {
    fn new(site: &'a Marmite) -> Self {
        SiteData {
            site,
            posts: Vec::new(),
            pages: Vec::new(),
        }
    }
}

fn parse_front_matter(content: &str) -> Result<(Frontmatter, &str), String> {
    if content.starts_with("---") {
        extract(&content).map_err(|e| e.to_string())
    } else {
        Ok((Frontmatter::new(), content))
    }
}

fn process_file(path: &Path, site_data: &mut SiteData) -> Result<(), String> {
    let file_content = fs::read_to_string(path).map_err(|e| e.to_string())?;
    let (frontmatter, markdown) = parse_front_matter(&file_content)?;

    let mut options = ComrakOptions::default();
    options.render.unsafe_ = true; // Allow raw html
    let html = markdown_to_html(markdown, &options);

    let title = get_title(&frontmatter, markdown);
    let tags = get_tags(&frontmatter);
    let slug = get_slug(&frontmatter, &path);
    let date = get_date(&frontmatter, &path);

    let content = Content {
        title,
        slug,
        tags,
        html,
        date,
    };

    if date.is_some() {
        site_data.posts.push(content);
    } else {
        site_data.pages.push(content);
    }
    Ok(())
}

fn get_date(frontmatter: &Frontmatter, path: &Path) -> Option<NaiveDateTime> {
    if let Some(input) = frontmatter.get("date") {
        if let Ok(date) =
            NaiveDateTime::parse_from_str(&input.as_str().unwrap(), "%Y-%m-%d %H:%M:%S")
        {
            return Some(date);
        } else if let Ok(date) =
            NaiveDateTime::parse_from_str(&input.as_str().unwrap(), "%Y-%m-%d %H:%M")
        {
            return Some(date);
        } else if let Ok(date) = NaiveDate::parse_from_str(&input.as_str().unwrap(), "%Y-%m-%d") {
            return date.and_hms_opt(0, 0, 0);
        } else {
            eprintln!(
                "ERROR: Invalid date format {} when parsing {}",
                input.to_string_representation(),
                path.display()
            );
            process::exit(1);
        }
    }
    None
}

fn get_slug<'a>(frontmatter: &'a Frontmatter, path: &'a Path) -> String {
    match frontmatter.get("slug") {
        Some(Value::String(slug)) => slug.to_string(),
        _ => path
            .file_stem()
            .and_then(|stem| stem.to_str())
            .unwrap()
            .to_string(),
    }
}

fn get_title<'a>(frontmatter: &'a Frontmatter, html: &'a str) -> String {
    match frontmatter.get("title") {
        Some(Value::String(t)) => t.to_string(),
        _ => html
            .lines()
            .next()
            .unwrap_or("")
            .trim_start_matches("#")
            .trim()
            .to_string(),
    }
}

fn get_tags(frontmatter: &Frontmatter) -> Vec<String> {
    let tags: Vec<String> = match frontmatter.get("tags") {
        Some(Value::Array(tags)) => tags
            .iter()
            .map(Value::to_string)
            .map(|t| t.trim_matches('"').to_string())
            .collect(),
        Some(Value::String(tags)) => tags
            .split(",")
            .map(|t| t.trim())
            .map(String::from)
            .collect(),
        _ => Vec::new(),
    };
    tags
}

fn render_templates(site_data: &SiteData, tera: &Tera, output_dir: &Path, debug: bool) -> Result<(), String> {
    // Build the context of variables that are global on every template
    let mut global_context = Context::new();
    global_context.insert("site_data", &site_data);
    global_context.insert("site", &site_data.site);
    global_context.insert("menu", &site_data.site.menu);
    if debug {println!("Global Context: {:?}", &site_data.site)}

    // Render index.html from list.html template
    let mut list_context = global_context.clone();
    list_context.insert("title", site_data.site.list_title);
    list_context.insert("content_list", &site_data.posts);
    if debug {
        println!(
            "Index Context: {:?}",
            &site_data.posts.iter().map(|p| format!("{},{}",p.title, p.slug)).collect::<Vec<_>>()
        )
    }
    generate_html("list.html", "index.html", &tera, &list_context, output_dir)?;

    // Render pages.html from list.html template
    let mut list_context = global_context.clone();
    list_context.insert("title", site_data.site.pages_title);
    list_context.insert("content_list", &site_data.pages);
    if debug {
        println!(
            "Pages Context: {:?}",
            &site_data.pages.iter().map(|p| format!("{},{}",p.title, p.slug)).collect::<Vec<_>>()
        )
    }
    generate_html("list.html", "pages.html", &tera, &list_context, output_dir)?;

    // Render individual content-slug.html from content.html template
    for content in site_data.posts.iter().chain(&site_data.pages) {
        let mut content_context = global_context.clone();
        content_context.insert("title", &content.title);
        content_context.insert("content", &content); 
        if debug {
            println!(
                "{} context: {:?}",
                &content.slug,
                format!("title: {},date: {:?},tags: {:?}",&content.title,&content.date,&content.tags)
            )
        }
        generate_html(
            "content.html",
            &format!("{}.html", &content.slug),
            &tera,
            &content_context,
            output_dir,
        )?;
    }

    Ok(())
}

fn generate_html(
    template: &str,
    filename: &str,
    tera: &Tera,
    context: &Context,
    output_dir: &Path,
) -> Result<(), String> {
    let rendered = tera.render(template, context).map_err(|e| {
        eprintln!("Error rendering template `{}`: {}", template, e);
        e.to_string()
    })?;

    fs::write(output_dir.join(filename), rendered).map_err(|e| e.to_string())?;
    println!("Generated {filename}");
    Ok(())
}

#[derive(Debug, Deserialize, Serialize)]
struct Marmite<'a> {
    #[serde(default = "default_name")]
    name: &'a str,
    #[serde(default = "default_tagline")]
    tagline: &'a str,
    #[serde(default = "default_url")]
    url: &'a str,
    #[serde(default = "default_footer")]
    footer: &'a str,
    #[serde(default = "default_pagination")]
    pagination: u32,

    #[serde(default = "default_list_title")]
    list_title: &'a str,
    #[serde(default = "default_pages_title")]
    pages_title: &'a str,
    #[serde(default = "default_tags_title")]
    tags_title: &'a str,
    #[serde(default = "default_archives_title")]
    archives_title: &'a str,

    #[serde(default = "default_content_path")]
    content_path: &'a str,
    #[serde(default = "default_site_path")]
    site_path: &'a str,
    #[serde(default = "default_templates_path")]
    templates_path: &'a str,
    #[serde(default = "default_static_path")]
    static_path: &'a str,
    #[serde(default = "default_media_path")]
    media_path: &'a str,

    #[serde(default = "default_card_image")]
    card_image: &'a str,
    #[serde(default = "default_logo_image")]
    logo_image: &'a str,

    #[serde(default = "default_menu")]
    menu: Option<Vec<(String, String)>>,

    #[serde(default = "default_data")]
    data: Option<HashMap<String, String>>,
}

fn default_name() -> &'static str {
    "Home"
}

fn default_tagline() -> &'static str {
    "Site generated from markdown content"
}

fn default_url() -> &'static str {
    "https://example.com"
}

fn default_footer() -> &'static str {
    r#"<a href="https://creativecommons.org/licenses/by-nc-sa/4.0/">CC-BY_NC-SA</a> | Site generated with <a href="https://github.com/rochacbruno/marmite">Marmite</a>"#
}

fn default_pagination() -> u32 {
    10
}

fn default_list_title() -> &'static str {
    "Posts"
}

fn default_tags_title() -> &'static str {
    "Tags"
}

fn default_pages_title() -> &'static str {
    "Pages"
}

fn default_archives_title() -> &'static str {
    "Archive"
}

fn default_site_path() -> &'static str {
    ""
}

fn default_content_path() -> &'static str {
    "content"
}

fn default_templates_path() -> &'static str {
    "templates"
}

fn default_static_path() -> &'static str {
    "static"
}

fn default_media_path() -> &'static str {
    "content/media"
}

fn default_card_image() -> &'static str {
    ""
}

fn default_logo_image() -> &'static str {
    ""
}

fn default_menu() -> Option<Vec<(String, String)>> {
    vec![("Pages".to_string(), "/pages.html".to_string())].into()
}

fn default_data() -> Option<HashMap<String, String>> {
    None
}<|MERGE_RESOLUTION|>--- conflicted
+++ resolved
@@ -85,25 +85,11 @@
 
     // Copy static folder if present
     let static_source = input_folder.join(site_data.site.static_path);
-<<<<<<< HEAD
-    let static_destiny = output_folder.clone();
-    if static_source.exists() {
-        if let Err(e) = fs::create_dir_all(&*static_destiny) {
-            eprintln!("Unable to create static directory: {}", e);
-            process::exit(1);
-        }
-
-        let mut options = CopyOptions::new();
-        options.overwrite = true; // Overwrite files if they already exist
-
-        if let Err(e) = copy(&static_source, &*static_destiny, &options) {
-=======
     if static_source.exists() {
         let mut options = CopyOptions::new();
         options.overwrite = true; // Overwrite files if they already exist
 
         if let Err(e) = copy(&static_source, &*output_folder, &options) {
->>>>>>> 3554d201
             eprintln!("Failed to copy static directory: {}", e);
             process::exit(1);
         }
