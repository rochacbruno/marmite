--- conflicted
+++ resolved
@@ -35,11 +35,8 @@
 rayon = "1.10.0"
 ureq = "3.0.12"
 zip = "4.3.0"
-<<<<<<< HEAD
 urlencoding = "2.1.3"
-=======
 image = "0.25.6"
->>>>>>> 9aea54e8
 
 [dev-dependencies]
 tempfile = "3.16.0"
